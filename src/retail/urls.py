"""
URL configuration for retail project.

The `urlpatterns` list routes URLs to views. For more information please see:
    https://docs.djangoproject.com/en/5.2/topics/http/urls/
Examples:
Function views
    1. Add an import:  from my_app import views
    2. Add a URL to urlpatterns:  path('', views.home, name='home')
Class-based views
    1. Add an import:  from other_app.views import Home
    2. Add a URL to urlpatterns:  path('', Home.as_view(), name='home')
Including another URLconf
    1. Import the include() function: from django.urls import include, path
    2. Add a URL to urlpatterns:  path('blog/', include('blog.urls'))
"""
from django.contrib import admin
from django.urls import path, include
from django.shortcuts import redirect

def redirect_to_products(request):
    if request.user.is_authenticated:
        return redirect('products:product_list')
    else:
        return redirect('accounts:login')

urlpatterns = [
    path('admin/', admin.site.urls),
    path('accounts/', include('accounts.urls')),
    path('products/', include('products.urls')),
    path('cart/', include('cart.urls')),
    path('', redirect_to_products),
    path("orders/", include("orders.urls")),
<<<<<<< HEAD
    path("returns/", include("returns.urls")),
=======
    path("metrics/", include('retail.urls_metrics')),
>>>>>>> e86d5014
]<|MERGE_RESOLUTION|>--- conflicted
+++ resolved
@@ -31,9 +31,6 @@
     path('cart/', include('cart.urls')),
     path('', redirect_to_products),
     path("orders/", include("orders.urls")),
-<<<<<<< HEAD
     path("returns/", include("returns.urls")),
-=======
     path("metrics/", include('retail.urls_metrics')),
->>>>>>> e86d5014
 ]