"""
Payment Service with Resilience Patterns

Orchestrates payment processing with retry, circuit breaker, and timeout handling.
"""
import time
import logging
from decimal import Decimal
from typing import Dict, Any, Optional
from django.conf import settings
from django.core.cache import cache

from .client import PaymentGateway
from .policy import RetryPolicy, CircuitBreaker
from retail.logging import log_payment_attempt, log_breaker_transition
from retail.observability import record_metric


logger = logging.getLogger(__name__)


def charge_with_resilience(order, amount: Decimal, *, timeout_s: float = 2.0) -> Dict[str, Any]:
    """
    Process payment with resilience patterns (retry, circuit breaker, timeout).
    
    Args:
        order: Order instance
        amount: Payment amount
        timeout_s: Request timeout in seconds
        
    Returns:
        Dict with payment result and metadata
    """
    # Initialize components
    gateway = PaymentGateway()
    retry_policy = RetryPolicy()
    
    # Get circuit breaker configuration from settings
    cb_config = getattr(settings, 'CIRCUIT_BREAKER', {}).get('payment_gateway', {})
    circuit_breaker = CircuitBreaker(
        name="payment_gateway",
        threshold=cb_config.get('threshold', 5),
        window_s=cb_config.get('window_s', 60),
        cool_off_s=cb_config.get('cool_off_s', 60)
    )
    
    # Check circuit breaker state and record metric
    cb_state = circuit_breaker.get_state().value
    record_metric('circuit_breaker_state', 1 if cb_state == 'OPEN' else 0, {
        'state': cb_state,
        'order_id': order.id,
    })
    
    if not circuit_breaker.can_execute():
        # Calculate retry delay (remaining cool-off time, capped at 5s for UX)
        retry_delay_s = 0
        if circuit_breaker.get_state().value == "open":
            # Access last failure timestamp using the circuit breaker's cache key pattern
            last_failure_key = f"cb:payment_gateway:last_failure"
            last_failure = cache.get(last_failure_key)
            if last_failure:
                elapsed = time.time() - last_failure
                remaining = max(0, circuit_breaker.cool_off_s - elapsed)
                # Cap retry delay at 5 seconds for user-facing messages
                retry_delay_s = min(remaining, 5.0)
            else:
                retry_delay_s = min(circuit_breaker.cool_off_s, 5.0)
        
        logger.warning("payments.attempt", extra={
            "order_id": order.id,
            "attempt_no": 0,
            "latency_ms": 0,
<<<<<<< HEAD
            "breaker_state": circuit_breaker.get_state().value,
            "outcome": "circuit_open",
            "retry_delay_s": retry_delay_s
=======
            "breaker_state": cb_state,
            "outcome": "circuit_open"
>>>>>>> e86d5014
        })
        
        return {
            "status": "unavailable",
            "error": "circuit_open",
<<<<<<< HEAD
            "circuit_breaker_state": circuit_breaker.get_state().value,
            "retry_delay_s": retry_delay_s
=======
            "circuit_breaker_state": cb_state
>>>>>>> e86d5014
        }
    
    # Attempt payment with retry policy
    last_exception = None
    
    for attempt in range(1, retry_policy.attempts + 1):
        start_time = time.time()
        
        try:
            # Execute payment
            result = gateway.charge(order.id, amount, timeout_s)
            
            # Calculate latency
            latency_ms = int((time.time() - start_time) * 1000)
            
            # Record success
            circuit_breaker.on_success()
            cb_state_after = circuit_breaker.get_state().value
            record_metric('circuit_breaker_state', 1 if cb_state_after == 'OPEN' else 0, {
                'state': cb_state_after,
                'order_id': order.id,
            })
            
            logger.info("payments.attempt", extra={
                "order_id": order.id,
                "attempt_no": attempt,
                "latency_ms": latency_ms,
                "breaker_state": cb_state_after,
                "outcome": "success"
            })
            
            return {
                "status": "ok",
                "provider_ref": result["provider_ref"],
                "attempts": attempt,
                "latency_ms": latency_ms,
                "circuit_breaker_state": circuit_breaker.get_state().value
            }
            
        except Exception as e:
            last_exception = e
            latency_ms = int((time.time() - start_time) * 1000)
            
            # Record failure
            circuit_breaker.on_failure()
            cb_state_after = circuit_breaker.get_state().value
            record_metric('circuit_breaker_state', 1 if cb_state_after == 'OPEN' else 0, {
                'state': cb_state_after,
                'order_id': order.id,
            })
            
            logger.warning("payments.attempt", extra={
                "order_id": order.id,
                "attempt_no": attempt,
                "latency_ms": latency_ms,
                "breaker_state": cb_state_after,
                "outcome": "failure",
                "error": str(e)
            })
            
            # Check if we should retry
            if not retry_policy.should_retry(e, attempt):
                break
            
            # Calculate delay and wait
            delay = retry_policy.get_delay(attempt)
            if delay > 0:
                time.sleep(delay)
    
    # All attempts failed
    logger.error("payments.attempt", extra={
        "order_id": order.id,
        "attempt_no": retry_policy.attempts,
        "latency_ms": 0,
        "breaker_state": circuit_breaker.get_state().value,
        "outcome": "exhausted",
        "error": str(last_exception) if last_exception else "unknown"
    })
    
    return {
        "status": "failed",
        "error": "gateway_failure",
        "attempts": retry_policy.attempts,
        "circuit_breaker_state": circuit_breaker.get_state().value,
        "last_error": str(last_exception) if last_exception else "unknown"
    }


def void_with_resilience(provider_ref: str, *, timeout_s: float = 2.0) -> Dict[str, Any]:
    """
    Void a payment with resilience patterns.
    
    Args:
        provider_ref: Provider transaction reference
        timeout_s: Request timeout in seconds
        
    Returns:
        Dict with void result
    """
    gateway = PaymentGateway()
    retry_policy = RetryPolicy()
    
    # Get circuit breaker configuration
    cb_config = getattr(settings, 'CIRCUIT_BREAKER', {}).get('payment_gateway', {})
    circuit_breaker = CircuitBreaker(
        name="payment_gateway",
        threshold=cb_config.get('threshold', 5),
        window_s=cb_config.get('window_s', 60),
        cool_off_s=cb_config.get('cool_off_s', 60)
    )
    
    # Check circuit breaker
    if not circuit_breaker.can_execute():
        return {
            "status": "unavailable",
            "error": "circuit_open"
        }
    
    # Attempt void with retry
    last_exception = None
    
    for attempt in range(1, retry_policy.attempts + 1):
        start_time = time.time()
        
        try:
            result = gateway.void(provider_ref, timeout_s)
            circuit_breaker.on_success()
            
            latency_ms = int((time.time() - start_time) * 1000)
            
            logger.info("payments.void_attempt", extra={
                "provider_ref": provider_ref,
                "attempt_no": attempt,
                "latency_ms": latency_ms,
                "breaker_state": circuit_breaker.get_state().value,
                "outcome": "success"
            })
            
            return {
                "status": "ok",
                "provider_ref": provider_ref,
                "attempts": attempt,
                "latency_ms": latency_ms
            }
            
        except Exception as e:
            last_exception = e
            latency_ms = int((time.time() - start_time) * 1000)
            
            circuit_breaker.on_failure()
            
            logger.warning("payments.void_attempt", extra={
                "provider_ref": provider_ref,
                "attempt_no": attempt,
                "latency_ms": latency_ms,
                "breaker_state": circuit_breaker.get_state().value,
                "outcome": "failure",
                "error": str(e)
            })
            
            if not retry_policy.should_retry(e, attempt):
                break
            
            delay = retry_policy.get_delay(attempt)
            if delay > 0:
                time.sleep(delay)
    
    return {
        "status": "failed",
        "error": "gateway_failure",
        "attempts": retry_policy.attempts,
        "last_error": str(last_exception) if last_exception else "unknown"
    }<|MERGE_RESOLUTION|>--- conflicted
+++ resolved
@@ -70,25 +70,16 @@
             "order_id": order.id,
             "attempt_no": 0,
             "latency_ms": 0,
-<<<<<<< HEAD
-            "breaker_state": circuit_breaker.get_state().value,
+            "breaker_state": cb_state,
             "outcome": "circuit_open",
             "retry_delay_s": retry_delay_s
-=======
-            "breaker_state": cb_state,
-            "outcome": "circuit_open"
->>>>>>> e86d5014
         })
         
         return {
             "status": "unavailable",
             "error": "circuit_open",
-<<<<<<< HEAD
-            "circuit_breaker_state": circuit_breaker.get_state().value,
+            "circuit_breaker_state": cb_state,
             "retry_delay_s": retry_delay_s
-=======
-            "circuit_breaker_state": cb_state
->>>>>>> e86d5014
         }
     
     # Attempt payment with retry policy
